[[source]]
url = "https://pypi.org/simple"
verify_ssl = true
name = "pypi"

[packages]
falcon = "*"
gunicorn = "*"
jsonschema = "*"

[dev-packages]
pytest = "*"
pytest-cov = "*"
pytest-dependency = "*"
pre-commit = "*"
flake8 = "*"
flake8-docstrings = "*"
flake8-bugbear = "*"
flake8-import-order = "*"
flake8-tidy-imports = "*"
flake8-todo = "*"
flake8-string-format = "*"
flake8-formatter-junit-xml = "*"
flake8-quotes = "*"

[requires]
python_version = "3.7"

[scripts]
lint = "flake8"
precommit = "pre-commit install"
test = "pytest tests --cov . --cov-report term-missing -v"
report = "pytest tests --cov . --cov-report=html"
<<<<<<< HEAD
snekbox = "gunicorn -w 2 -b 0.0.0.0:8060 --logger-class snekbox.GunicornLogger --access-logfile - snekbox.site.snekapp:app"
=======
snekbox = "gunicorn -w 2 -b 0.0.0.0:8060 snekbox.api.app"
>>>>>>> 77c7fc3e
buildbox = "docker build -t pythondiscord/snekbox:latest -f docker/Dockerfile ."
pushbox = "docker push pythondiscord/snekbox:latest"
buildboxbase = "docker build -t pythondiscord/snekbox-base:latest -f docker/base.Dockerfile ."
pushboxbase = "docker push pythondiscord/snekbox-base:latest"<|MERGE_RESOLUTION|>--- conflicted
+++ resolved
@@ -31,11 +31,7 @@
 precommit = "pre-commit install"
 test = "pytest tests --cov . --cov-report term-missing -v"
 report = "pytest tests --cov . --cov-report=html"
-<<<<<<< HEAD
-snekbox = "gunicorn -w 2 -b 0.0.0.0:8060 --logger-class snekbox.GunicornLogger --access-logfile - snekbox.site.snekapp:app"
-=======
-snekbox = "gunicorn -w 2 -b 0.0.0.0:8060 snekbox.api.app"
->>>>>>> 77c7fc3e
+snekbox = "gunicorn -w 2 -b 0.0.0.0:8060 --logger-class snekbox.GunicornLogger --access-logfile - snekbox.api.app"
 buildbox = "docker build -t pythondiscord/snekbox:latest -f docker/Dockerfile ."
 pushbox = "docker push pythondiscord/snekbox:latest"
 buildboxbase = "docker build -t pythondiscord/snekbox-base:latest -f docker/base.Dockerfile ."
